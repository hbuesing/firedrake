from __future__ import absolute_import
import numpy as np
import FIAT
import ufl
<<<<<<< HEAD
import weakref
=======
import ctypes
from ctypes import POINTER, c_int, c_double, c_void_p
>>>>>>> 55bb4051

import coffee.base as ast

from pyop2 import op2
from pyop2.logger import warning

from firedrake import expression as expression_t
from firedrake import functionspace
from firedrake import utils
from firedrake import vector
try:
    import cachetools
except ImportError:
    warning("cachetools not available, expression assembly will be slowed down")
    cachetools = None


__all__ = ['Function', 'interpolate', 'PointNotInDomainError']


valuetype = np.float64


def interpolate(expr, V):
    """Interpolate an expression onto a new function in V.

    :arg expr: an :class:`.Expression`.
    :arg V: the :class:`.FunctionSpace` to interpolate into.

    Returns a new :class:`.Function` in the space :data:`V`.
    """
    return Function(V).interpolate(expr)


<<<<<<< HEAD
class FunctionT(ufl.Coefficient):
    """A function on a mesh topology."""
=======
class _CFunction(ctypes.Structure):
    """C struct collecting data from a :class:`Function`"""
    _fields_ = [("n_cols", c_int),
                ("n_layers", c_int),
                ("coords", POINTER(c_double)),
                ("coords_map", POINTER(c_int)),
                ("f", POINTER(c_double)),
                ("f_map", POINTER(c_int)),
                ("sidx", c_void_p)]


class Function(ufl.Coefficient):
    """A :class:`Function` represents a discretised field over the
    domain defined by the underlying :class:`.Mesh`. Functions are
    represented as sums of basis functions:

    .. math::

            f = \\sum_i f_i \phi_i(x)

    The :class:`Function` class provides storage for the coefficients
    :math:`f_i` and associates them with a :class:`FunctionSpace` object
    which provides the basis functions :math:`\\phi_i(x)`.

    Note that the coefficients are always scalars: if the
    :class:`Function` is vector-valued then this is specified in
    the :class:`FunctionSpace`.
    """
>>>>>>> 55bb4051

    def __init__(self, function_space, val=None, name=None, dtype=valuetype):
        """
        :param function_space: the :class:`.FunctionSpace`, :class:`.VectorFunctionSpace`
            or :class:`.MixedFunctionSpace` on which to build this :class:`Function`.
            Alternatively, another :class:`Function` may be passed here and its function space
            will be used to build this :class:`Function`.
        :param val: NumPy array-like (or :class:`op2.Dat`) providing initial values (optional).
        :param name: user-defined name for this :class:`Function` (optional).
        :param dtype: optional data type for this :class:`Function`
               (defaults to :data:`valuetype`).
        """

        if isinstance(function_space, FunctionT):
            function_space = function_space.function_space()
        elif isinstance(function_space, functionspace.FunctionSpaceBase):
            pass
        else:
            raise NotImplementedError("Can't make a FunctionT defined on a "
                                      + str(type(function_space)))
        self._function_space = function_space

        ufl.Coefficient.__init__(self, function_space.ufl_element())

        self.uid = utils._new_uid()
        self._name = name or 'function_%d' % self.uid

        if isinstance(val, (op2.Dat, op2.DatView)):
            self.dat = val
        else:
            self.dat = function_space.make_dat(val, dtype, self.name(), uid=self.uid)

        # self._label = "a function"
        # self._repr = None
        self._split = None

    def split(self):
        """Extract any sub :class:`Function`\s defined on the component spaces
        of this this :class:`Function`'s :class:`FunctionSpace`."""
        if self._split is None:
            self._split = tuple(FunctionT(fs, dat, name="%s[%d]" % (self.name(), i))
                                for i, (fs, dat) in
                                enumerate(zip(self._function_space, self.dat)))
        return self._split

    def sub(self, i):
        """Extract the ith sub :class:`Function` of this :class:`Function`.

        :arg i: the index to extract

        See also :meth:`split`.

        If the :class:`Function` is defined on a
        :class:`.~VectorFunctionSpace`, this returns a proxy object
        indexing the ith component of the space, suitable for use in
        boundary condition application."""
        if isinstance(self.function_space(), functionspace.VectorFunctionSpace):
            fs = self.function_space().sub(i)
            return FunctionT(fs, val=op2.DatView(self.dat, i),
                             name="view[%d](%s)" % (i, self.name()))
        return self.split()[i]

    @property
    def cell_set(self):
        """The :class:`pyop2.Set` of cells for the mesh on which this
        :class:`Function` is defined."""
        return self._function_space._mesh.cell_set

    @property
    def node_set(self):
        """A :class:`pyop2.Set` containing the nodes of this
        :class:`Function`. One or (for
        :class:`.VectorFunctionSpace`\s) more degrees of freedom are
        stored at each node.
        """
        return self._function_space.node_set

    @property
    def dof_dset(self):
        """A :class:`pyop2.DataSet` containing the degrees of freedom of
        this :class:`Function`."""
        return self._function_space.dof_dset

    def cell_node_map(self, bcs=None):
        return self._function_space.cell_node_map(bcs)
    cell_node_map.__doc__ = functionspace.FunctionSpace.cell_node_map.__doc__

    def interior_facet_node_map(self, bcs=None):
        return self._function_space.interior_facet_node_map(bcs)
    interior_facet_node_map.__doc__ = functionspace.FunctionSpace.interior_facet_node_map.__doc__

    def exterior_facet_node_map(self, bcs=None):
        return self._function_space.exterior_facet_node_map(bcs)
    exterior_facet_node_map.__doc__ = functionspace.FunctionSpace.exterior_facet_node_map.__doc__

    def vector(self):
        """Return a :class:`.Vector` wrapping the data in this :class:`Function`"""
        return vector.Vector(self.dat)

    def function_space(self):
        """Return the :class:`.FunctionSpace`, :class:`.VectorFunctionSpace`
            or :class:`.MixedFunctionSpace` on which this :class:`Function` is defined."""
        return self._function_space

    def name(self):
        """Return the name of this :class:`Function`"""
        return self._name

    # def rename(self, name=None, label=None):
    #     """Set the name and or label of this :class:`Function`

    #     :arg name: The new name of the `Function` (if not `None`)
    #     :arg label: The new label for the `Function` (if not `None`)
    #     """
    #     if name is not None:
    #         self._name = name
    #     if label is not None:
    #         self._label = label

    def __str__(self):
        if self._name is not None:
            return self._name
        else:
            return super(Function, self).__str__()

    # def assign(self, expr, subset=None):
    #     """Set the :class:`Function` value to the pointwise value of
    #     expr. expr may only contain :class:`Function`\s on the same
    #     :class:`.FunctionSpace` as the :class:`Function` being assigned to.

    #     Similar functionality is available for the augmented assignment
    #     operators `+=`, `-=`, `*=` and `/=`. For example, if `f` and `g` are
    #     both Functions on the same :class:`FunctionSpace` then::

    #       f += 2 * g

    #     will add twice `g` to `f`.

    #     If present, subset must be an :class:`pyop2.Subset` of
    #     :attr:`node_set`. The expression will then only be assigned
    #     to the nodes on that subset.
    #     """

    #     if isinstance(expr, Function) and \
    #             expr._function_space == self._function_space:
    #         expr.dat.copy(self.dat, subset=subset)
    #         return self

    #     from firedrake import assemble_expressions
    #     assemble_expressions.evaluate_expression(
    #         assemble_expressions.Assign(self, expr), subset)

    #     return self

    # def __iadd__(self, expr):

    #     if np.isscalar(expr):
    #         self.dat += expr
    #         return self
    #     if isinstance(expr, Function) and \
    #             expr._function_space == self._function_space:
    #         self.dat += expr.dat
    #         return self

    #     from firedrake import assemble_expressions
    #     assemble_expressions.evaluate_expression(
    #         assemble_expressions.IAdd(self, expr))

    #     return self

    # def __isub__(self, expr):

    #     if np.isscalar(expr):
    #         self.dat -= expr
    #         return self
    #     if isinstance(expr, Function) and \
    #             expr._function_space == self._function_space:
    #         self.dat -= expr.dat
    #         return self

    #     from firedrake import assemble_expressions
    #     assemble_expressions.evaluate_expression(
    #         assemble_expressions.ISub(self, expr))

    #     return self

    # def __imul__(self, expr):

    #     if np.isscalar(expr):
    #         self.dat *= expr
    #         return self
    #     if isinstance(expr, Function) and \
    #             expr._function_space == self._function_space:
    #         self.dat *= expr.dat
    #         return self

    #     from firedrake import assemble_expressions
    #     assemble_expressions.evaluate_expression(
    #         assemble_expressions.IMul(self, expr))

    #     return self

    # def __idiv__(self, expr):

    #     if np.isscalar(expr):
    #         self.dat /= expr
    #         return self
    #     if isinstance(expr, Function) and \
    #             expr._function_space == self._function_space:
    #         self.dat /= expr.dat
    #         return self

    #     from firedrake import assemble_expressions
    #     assemble_expressions.evaluate_expression(
    #         assemble_expressions.IDiv(self, expr))

    #     return self

    def as_coordinates(self):
        if hasattr(self, '_as_coordinates'):
            mesh = self._as_coordinates()
            if mesh is not None:
                return mesh

        from firedrake.mesh import MeshGeometry
        mesh = MeshGeometry(self)
        self._as_coordinates = weakref.ref(mesh)
        return mesh


class Function(ufl.Coefficient):
    """A :class:`Function` represents a discretised field over the
    domain defined by the underlying :class:`.Mesh`. Functions are
    represented as sums of basis functions:

    .. math::

            f = \\sum_i f_i \phi_i(x)

    The :class:`Function` class provides storage for the coefficients
    :math:`f_i` and associates them with a :class:`FunctionSpace` object
    which provides the basis functions :math:`\\phi_i(x)`.

    Note that the coefficients are always scalars: if the
    :class:`Function` is vector-valued then this is specified in
    the :class:`FunctionSpace`.
    """

    def __init__(self, function_space, val=None, name=None, dtype=valuetype):
        """
        :param function_space: the :class:`.FunctionSpace`, :class:`.VectorFunctionSpace`
            or :class:`.MixedFunctionSpace` on which to build this :class:`Function`.
            Alternatively, another :class:`Function` may be passed here and its function space
            will be used to build this :class:`Function`.
        :param val: NumPy array-like (or :class:`op2.Dat`) providing initial values (optional).
        :param name: user-defined name for this :class:`Function` (optional).
        :param dtype: optional data type for this :class:`Function`
               (defaults to :data:`valuetype`).
        """

        if isinstance(function_space, Function):
            self._function_space = function_space._function_space
        elif isinstance(function_space, functionspace.FunctionSpaceBase):
            self._function_space = function_space
        else:
            raise NotImplementedError("Can't make a Function defined on a "
                                      + str(type(function_space)))

        if isinstance(val, FunctionT):
            assert val.function_space() == self.function_space().t
            self._t = val
        else:
            self._t = FunctionT(self._function_space.t, val=val, name=name, dtype=dtype)

        # TODO:
        ufl.Coefficient.__init__(self, self.function_space().ufl_element())

        self._label = "a function"

        # self._repr = None
        self._split = None

        if cachetools:
            # LRU cache for expressions assembled onto this function
            self._expression_cache = cachetools.LRUCache(maxsize=50)
        else:
            self._expression_cache = None
        if isinstance(function_space, Function):
            self.assign(function_space)

    @property
    def t(self):
        """The underlying coordinateless function."""
        return self._t

    def __getattr__(self, name):
        return getattr(self.t, name)

    def split(self):
        """Extract any sub :class:`Function`\s defined on the component spaces
        of this this :class:`Function`'s :class:`FunctionSpace`."""
        if self._split is None:
            self._split = tuple(Function(fs, dat, name="%s[%d]" % (self.name(), i))
                                for i, (fs, dat) in
                                enumerate(zip(self._function_space, self.dat)))
        return self._split

    def sub(self, i):
        """Extract the ith sub :class:`Function` of this :class:`Function`.

        :arg i: the index to extract

        See also :meth:`split`.

        If the :class:`Function` is defined on a
        :class:`.~VectorFunctionSpace`, this returns a proxy object
        indexing the ith component of the space, suitable for use in
        boundary condition application."""
        if isinstance(self.function_space(), functionspace.VectorFunctionSpace):
            fs = self.function_space().sub(i)
            return Function(fs, val=op2.DatView(self.dat, i),
                            name="view[%d](%s)" % (i, self.name()))
        return self.split()[i]

    def project(self, b, *args, **kwargs):
        """Project ``b`` onto ``self``. ``b`` must be a :class:`Function` or an
        :class:`Expression`.

        This is equivalent to ``project(b, self)``.
        Any of the additional arguments to :func:`~firedrake.projection.project`
        may also be passed, and they will have their usual effect.
        """
        from firedrake import projection
        return projection.project(b, self, *args, **kwargs)

    def vector(self):
        """Return a :class:`.Vector` wrapping the data in this :class:`Function`"""
        return vector.Vector(self.dat)

    def function_space(self):
        """Return the :class:`.FunctionSpace`, :class:`.VectorFunctionSpace`
            or :class:`.MixedFunctionSpace` on which this :class:`Function` is defined."""
        return self._function_space

    def name(self):
        """Return the name of this :class:`Function`"""
        return self._name

    def label(self):
        """Return the label (a description) of this :class:`Function`"""
        return self._label

    def rename(self, name=None, label=None):
        """Set the name and or label of this :class:`Function`

        :arg name: The new name of the `Function` (if not `None`)
        :arg label: The new label for the `Function` (if not `None`)
        """
        if name is not None:
            self._name = name
        if label is not None:
            self._label = label

    def __str__(self):
        if self._name is not None:
            return self._name
        else:
            return super(Function, self).__str__()

    def interpolate(self, expression, subset=None):
        """Interpolate an expression onto this :class:`Function`.

        :param expression: :class:`.Expression` to interpolate
        :returns: this :class:`Function` object"""

        # Make sure we have an expression of the right length i.e. a value for
        # each component in the value shape of each function space
        dims = [np.prod(fs.ufl_element().value_shape(), dtype=int)
                for fs in self.function_space()]
        if np.prod(expression.value_shape(), dtype=int) != sum(dims):
            raise RuntimeError('Expression of length %d required, got length %d'
                               % (sum(dims), np.prod(expression.value_shape(), dtype=int)))

        if hasattr(expression, 'eval'):
            fs = self.function_space()
            if isinstance(fs, functionspace.MixedFunctionSpace):
                raise NotImplementedError(
                    "Python expressions for mixed functions are not yet supported.")
            self._interpolate(fs, self.dat, expression, subset)
        else:
            # Slice the expression and pass in the right number of values for
            # each component function space of this function
            d = 0
            for fs, dat, dim in zip(self.function_space(), self.dat, dims):
                idx = d if fs.rank == 0 else slice(d, d+dim)
                if fs.rank == 0:
                    code = expression.code[idx]
                else:
                    # Reshape so the sub-expression we build has the right shape.
                    code = expression.code[idx].reshape(fs.ufl_element().value_shape())
                self._interpolate(fs, dat,
                                  expression_t.Expression(code,
                                                          **expression._kwargs),
                                  subset)
                d += dim
        return self

    def _interpolate(self, fs, dat, expression, subset):
        """Interpolate expression onto a :class:`FunctionSpace`.

        :param fs: :class:`FunctionSpace`
        :param dat: :class:`pyop2.Dat`
        :param expression: :class:`.Expression`
        """
        to_element = fs.fiat_element
        to_pts = []

        # TODO very soon: look at the mapping associated with the UFL element;
        # this needs to be "identity" (updated from "affine")
        if to_element.mapping()[0] != "affine":
            raise NotImplementedError("Can only interpolate onto elements \
                with affine mapping. Try projecting instead")

        for dual in to_element.dual_basis():
            if not isinstance(dual, FIAT.functional.PointEvaluation):
                raise NotImplementedError("Can only interpolate onto point \
                    evaluation operators. Try projecting instead")
            to_pts.append(dual.pt_dict.keys()[0])

        if expression.rank() != len(fs.ufl_element().value_shape()):
            raise RuntimeError('Rank mismatch: Expression rank %d, FunctionSpace rank %d'
                               % (expression.rank(), len(fs.ufl_element().value_shape())))

        if expression.value_shape() != fs.ufl_element().value_shape():
            raise RuntimeError('Shape mismatch: Expression shape %r, FunctionSpace shape %r'
                               % (expression.value_shape(), fs.ufl_element().value_shape()))

        coords = fs.mesh().coordinates

        if hasattr(expression, "eval"):
            kernel = self._interpolate_python_kernel(expression,
                                                     to_pts, to_element, fs, coords)
            args = [kernel, subset or self.cell_set,
                    dat(op2.WRITE, fs.cell_node_map()),
                    coords.dat(op2.READ, coords.cell_node_map())]
        elif expression.code is not None:
            kernel = self._interpolate_c_kernel(expression,
                                                to_pts, to_element, fs, coords)
            args = [kernel, subset or self.cell_set,
                    dat(op2.WRITE, fs.cell_node_map()[op2.i[0]]),
                    coords.dat(op2.READ, coords.cell_node_map())]
        else:
            raise RuntimeError(
                "Attempting to evaluate an Expression which has no value.")

        for _, arg in expression._user_args:
            args.append(arg(op2.READ))
        op2.par_loop(*args)

    def _interpolate_python_kernel(self, expression, to_pts, to_element, fs, coords):
        """Produce a :class:`PyOP2.Kernel` wrapping the eval method on the
        function provided."""

        coords_space = coords.function_space()
        coords_element = coords_space.fiat_element

        X_remap = coords_element.tabulate(0, to_pts).values()[0]

        # The par_loop will just pass us arguments, since it doesn't
        # know about keyword args at all so unpack into a dict that we
        # can pass to the user's eval method.
        def kernel(output, x, *args):
            kwargs = {}
            for (slot, _), arg in zip(expression._user_args, args):
                kwargs[slot] = arg
            X = np.dot(X_remap.T, x)

            for i in range(len(output)):
                # Pass a slice for the scalar case but just the
                # current vector in the VFS case. This ensures the
                # eval method has a Dolfin compatible API.
                expression.eval(output[i:i+1, ...] if np.rank(output) == 1 else output[i, ...],
                                X[i:i+1, ...] if np.rank(X) == 1 else X[i, ...], **kwargs)

        return kernel

    def _interpolate_c_kernel(self, expression, to_pts, to_element, fs, coords):
        """Produce a :class:`PyOP2.Kernel` from the c expression provided."""

        coords_space = coords.function_space()
        coords_element = coords_space.fiat_element

        names = {v[0] for v in expression._user_args}

        X = coords_element.tabulate(0, to_pts).values()[0]

        # Produce C array notation of X.
        X_str = "{{"+"},\n{".join([",".join(map(str, x)) for x in X.T])+"}}"

        A = utils.unique_name("A", names)
        X = utils.unique_name("X", names)
        x_ = utils.unique_name("x_", names)
        k = utils.unique_name("k", names)
        d = utils.unique_name("d", names)
        i_ = utils.unique_name("i", names)
        # x is a reserved name.
        x = "x"
        if "x" in names:
            raise ValueError("cannot use 'x' as a user-defined Expression variable")
        ass_exp = [ast.Assign(ast.Symbol(A, (k,), ((len(expression.code), i),)),
                              ast.FlatBlock("%s" % code))
                   for i, code in enumerate(expression.code)]
        vals = {
            "X": X,
            "x": x,
            "x_": x_,
            "k": k,
            "d": d,
            "i": i_,
            "x_array": X_str,
            "dim": coords_space.dim,
            "xndof": coords_element.space_dimension(),
            # FS will always either be a functionspace or
            # vectorfunctionspace, so just accessing dim here is safe
            # (we don't need to go through ufl_element.value_shape())
            "nfdof": to_element.space_dimension() * np.prod(fs.dim, dtype=int),
            "ndof": to_element.space_dimension(),
            "assign_dim": np.prod(expression.value_shape(), dtype=int)
        }
        init = ast.FlatBlock("""
const double %(X)s[%(ndof)d][%(xndof)d] = %(x_array)s;

double %(x)s[%(dim)d];
const double pi = 3.141592653589793;

""" % vals)
        block = ast.FlatBlock("""
for (unsigned int %(d)s=0; %(d)s < %(dim)d; %(d)s++) {
  %(x)s[%(d)s] = 0;
  for (unsigned int %(i)s=0; %(i)s < %(xndof)d; %(i)s++) {
        %(x)s[%(d)s] += %(X)s[%(k)s][%(i)s] * %(x_)s[%(i)s][%(d)s];
  };
};

""" % vals)
        loop = ast.c_for(k, "%(ndof)d" % vals, ast.Block([block] + ass_exp,
                                                         open_scope=True))
        user_args = []
        user_init = []
        for _, arg in expression._user_args:
            if arg.shape == (1, ):
                user_args.append(ast.Decl("double *", "%s_" % arg.name))
                user_init.append(ast.FlatBlock("const double %s = *%s_;" %
                                               (arg.name, arg.name)))
            else:
                user_args.append(ast.Decl("double *", arg.name))
        kernel_code = ast.FunDecl("void", "expression_kernel",
                                  [ast.Decl("double", ast.Symbol(A, (int("%(nfdof)d" % vals),))),
                                   ast.Decl("double**", x_)] + user_args,
                                  ast.Block(user_init + [init, loop],
                                            open_scope=False))
        return op2.Kernel(kernel_code, "expression_kernel")

    def assign(self, expr, subset=None):
        """Set the :class:`Function` value to the pointwise value of
        expr. expr may only contain :class:`Function`\s on the same
        :class:`.FunctionSpace` as the :class:`Function` being assigned to.

        Similar functionality is available for the augmented assignment
        operators `+=`, `-=`, `*=` and `/=`. For example, if `f` and `g` are
        both Functions on the same :class:`FunctionSpace` then::

          f += 2 * g

        will add twice `g` to `f`.

        If present, subset must be an :class:`pyop2.Subset` of
        :attr:`node_set`. The expression will then only be assigned
        to the nodes on that subset.
        """

        if isinstance(expr, Function) and \
                expr._function_space == self._function_space:
            expr.dat.copy(self.dat, subset=subset)
            return self

        from firedrake import assemble_expressions
        assemble_expressions.evaluate_expression(
            assemble_expressions.Assign(self, expr), subset)

        return self

    def __iadd__(self, expr):

        if np.isscalar(expr):
            self.dat += expr
            return self
        if isinstance(expr, Function) and \
                expr._function_space == self._function_space:
            self.dat += expr.dat
            return self

        from firedrake import assemble_expressions
        assemble_expressions.evaluate_expression(
            assemble_expressions.IAdd(self, expr))

        return self

    def __isub__(self, expr):

        if np.isscalar(expr):
            self.dat -= expr
            return self
        if isinstance(expr, Function) and \
                expr._function_space == self._function_space:
            self.dat -= expr.dat
            return self

        from firedrake import assemble_expressions
        assemble_expressions.evaluate_expression(
            assemble_expressions.ISub(self, expr))

        return self

    def __imul__(self, expr):

        if np.isscalar(expr):
            self.dat *= expr
            return self
        if isinstance(expr, Function) and \
                expr._function_space == self._function_space:
            self.dat *= expr.dat
            return self

        from firedrake import assemble_expressions
        assemble_expressions.evaluate_expression(
            assemble_expressions.IMul(self, expr))

        return self

    def __idiv__(self, expr):

        if np.isscalar(expr):
            self.dat /= expr
            return self
        if isinstance(expr, Function) and \
                expr._function_space == self._function_space:
            self.dat /= expr.dat
            return self

        from firedrake import assemble_expressions
        assemble_expressions.evaluate_expression(
            assemble_expressions.IDiv(self, expr))

        return self

    @utils.cached_property
    def _ctypes(self):
        # Retrieve data from Python object
        function_space = self.function_space()
        mesh = function_space.mesh()
        coordinates = mesh.coordinates
        coordinates_space = coordinates.function_space()

        # Store data into ``C struct''
        c_function = _CFunction()
        c_function.n_cols = mesh.num_cells()
        if hasattr(mesh, '_layers'):
            c_function.n_layers = mesh.layers - 1
        else:
            c_function.n_layers = 1
        c_function.coords = coordinates.dat.data.ctypes.data_as(POINTER(c_double))
        c_function.coords_map = coordinates_space.cell_node_list.ctypes.data_as(POINTER(c_int))
        c_function.f = self.dat.data.ctypes.data_as(POINTER(c_double))
        c_function.f_map = function_space.cell_node_list.ctypes.data_as(POINTER(c_int))
        c_function.sidx = mesh.spatial_index and mesh.spatial_index.ctypes

        # Return pointer
        return ctypes.pointer(c_function)

    @utils.cached_property
    def _c_evaluate(self):
        result = make_c_evaluate(self)
        result.restype = int
        return result

    def evaluate(self, coord, mapping, component, index_values):
        # Called by UFL when evaluating expressions at coordinates
        if component or index_values:
            raise NotImplementedError("Unsupported arguments when attempting to evaluate Function.")
        return self.at(coord)

    def at(self, arg, *args, **kwargs):
        """Evaluate function at points."""
        from mpi4py import MPI
        halo = self.dof_dset.halo
        if isinstance(halo, tuple):
            # mixed function space
            halo = halo[0]
        comm = halo.comm.tompi4py()

        if args:
            arg = (arg,) + args
        arg = np.array(arg, dtype=float)

        dont_raise = kwargs.get('dont_raise', False)

        # Handle f.at(0.3)
        if not arg.shape:
            arg = arg.reshape(-1)

        # Immersed not supported
        tdim = self.function_space().mesh().ufl_cell().topological_dimension()
        gdim = self.function_space().mesh().ufl_cell().geometric_dimension()
        if tdim < gdim:
            raise NotImplementedError("Point is almost certainly not on the manifold.")

        # Validate geometric dimension
        if arg.shape[-1] == gdim:
            pass
        elif len(arg.shape) == 1 and gdim == 1:
            arg = arg.reshape(-1, 1)
        else:
            raise ValueError("Point dimension (%d) does not match geometric dimension (%d)." % (arg.shape[-1], gdim))

        # Check if we have got the same points on each process
        root_arg = comm.bcast(arg, root=0)
        same_arg = arg.shape == root_arg.shape and np.allclose(arg, root_arg)
        diff_arg = comm.allreduce(int(not same_arg), op=MPI.SUM)
        if diff_arg:
            raise ValueError("Points to evaluate are inconsistent among processes.")

        def single_eval(x, buf):
            """Helper function to evaluate at a single point."""
            err = self._c_evaluate(self._ctypes, x.ctypes.data, buf.ctypes.data)
            if err == -1:
                raise PointNotInDomainError(self.function_space().mesh(), x.reshape(-1))

        if not len(arg.shape) <= 2:
            raise ValueError("Function.at expects point or array of points.")
        points = arg.reshape(-1, arg.shape[-1])
        value_shape = self.ufl_shape

        split = self.split()
        mixed = len(split) != 1

        # Local evaluation
        l_result = []
        for i, p in enumerate(points):
            try:
                if mixed:
                    l_result.append((i, tuple(f.at(p) for f in split)))
                else:
                    p_result = np.empty(value_shape, dtype=float)
                    single_eval(points[i:i+1], p_result)
                    l_result.append((i, p_result))
            except PointNotInDomainError:
                # Skip point
                pass

        # Collecting the results
        def same_result(a, b):
            if mixed:
                for a_, b_ in zip(a, b):
                    if not np.allclose(a_, b_):
                        return False
                return True
            else:
                return np.allclose(a, b)

        all_results = comm.allgather(l_result)
        g_result = [None] * len(points)
        for results in all_results:
            for i, result in results:
                if g_result[i] is None:
                    g_result[i] = result
                elif same_result(result, g_result[i]):
                    pass
                else:
                    raise RuntimeError("Point evaluation gave different results across processes.")

        if not dont_raise:
            for i in xrange(len(g_result)):
                if g_result[i] is None:
                    raise PointNotInDomainError(self.function_space().mesh(), points[i].reshape(-1))

        if len(arg.shape) == 1:
            g_result = g_result[0]
        return g_result


class PointNotInDomainError(Exception):
    """Raised when attempting to evaluate a function outside its domain,
    and no fill value was given.

    Attributes: domain, point
    """
    def __init__(self, domain, point):
        self.domain = domain
        self.point = point

    def __str__(self):
        return "domain %s does not contain point %s" % (self.domain, self.point)


def make_c_evaluate(function, c_name="evaluate", ldargs=None):
    """Generates, compiles and loads a C function to evaluate the
    given Firedrake :class:`Function`."""

    from os import path
    from ffc import compile_element
    from pyop2 import compilation

    def make_args(function):
        from pyop2 import op2

        arg = function.dat(op2.READ, function.cell_node_map())
        arg.position = 0
        return (arg,)

    def make_wrapper(function, **kwargs):
        from pyop2.base import build_itspace
        from pyop2.sequential import generate_cell_wrapper

        args = make_args(function)
        return generate_cell_wrapper(build_itspace(args, function.cell_set), args, **kwargs)

    function_space = function.function_space()
    ufl_element = function_space.ufl_element()
    coordinates = function_space.mesh().coordinates
    coordinates_ufl_element = coordinates.function_space().ufl_element()

    src = compile_element(ufl_element, coordinates_ufl_element, function_space.cdim)

    src += make_wrapper(coordinates,
                        forward_args=["void*", "double*", "int*"],
                        kernel_name="to_reference_coords_kernel",
                        wrapper_name="wrap_to_reference_coords")

    src += make_wrapper(function,
                        forward_args=["double*", "double*"],
                        kernel_name="evaluate_kernel",
                        wrapper_name="wrap_evaluate")

    with open(path.join(path.dirname(__file__), "locate.cpp")) as f:
        src += f.read()

    if ldargs is None:
        ldargs = []
    ldargs += ["-lspatialindex"]
    return compilation.load(src, "cpp", c_name, cppargs=["-I%s" % path.dirname(__file__)], ldargs=ldargs)<|MERGE_RESOLUTION|>--- conflicted
+++ resolved
@@ -2,12 +2,9 @@
 import numpy as np
 import FIAT
 import ufl
-<<<<<<< HEAD
 import weakref
-=======
 import ctypes
 from ctypes import POINTER, c_int, c_double, c_void_p
->>>>>>> 55bb4051
 
 import coffee.base as ast
 
@@ -42,10 +39,6 @@
     return Function(V).interpolate(expr)
 
 
-<<<<<<< HEAD
-class FunctionT(ufl.Coefficient):
-    """A function on a mesh topology."""
-=======
 class _CFunction(ctypes.Structure):
     """C struct collecting data from a :class:`Function`"""
     _fields_ = [("n_cols", c_int),
@@ -57,24 +50,8 @@
                 ("sidx", c_void_p)]
 
 
-class Function(ufl.Coefficient):
-    """A :class:`Function` represents a discretised field over the
-    domain defined by the underlying :class:`.Mesh`. Functions are
-    represented as sums of basis functions:
-
-    .. math::
-
-            f = \\sum_i f_i \phi_i(x)
-
-    The :class:`Function` class provides storage for the coefficients
-    :math:`f_i` and associates them with a :class:`FunctionSpace` object
-    which provides the basis functions :math:`\\phi_i(x)`.
-
-    Note that the coefficients are always scalars: if the
-    :class:`Function` is vector-valued then this is specified in
-    the :class:`FunctionSpace`.
-    """
->>>>>>> 55bb4051
+class FunctionT(ufl.Coefficient):
+    """A function on a mesh topology."""
 
     def __init__(self, function_space, val=None, name=None, dtype=valuetype):
         """
@@ -907,7 +884,7 @@
     coordinates = function_space.mesh().coordinates
     coordinates_ufl_element = coordinates.function_space().ufl_element()
 
-    src = compile_element(ufl_element, coordinates_ufl_element, function_space.cdim)
+    src = compile_element(ufl_element, coordinates_ufl_element, function_space.dim)
 
     src += make_wrapper(coordinates,
                         forward_args=["void*", "double*", "int*"],
